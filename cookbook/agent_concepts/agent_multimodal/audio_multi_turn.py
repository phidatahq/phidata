--- conflicted
+++ resolved
@@ -13,28 +13,9 @@
 )
 
 agent.run("Is a golden retriever a good family dog?")
-<<<<<<< HEAD
 if agent.run_response.response_audio is not None:
     write_audio_to_file(audio=agent.run_response.response_audio.content, filename="tmp/answer_1.wav")
 
 agent.run("Why do you say they are loyal?")
 if agent.run_response.response_audio is not None:
-    write_audio_to_file(audio=agent.run_response.response_audio.content, filename="tmp/answer_2.wav")
-=======
-if (
-    agent.run_response.response_audio is not None
-    and "data" in agent.run_response.response_audio
-):
-    write_audio_to_file(
-        audio=agent.run_response.response_audio["data"], filename="tmp/answer_1.wav"
-    )
-
-agent.run("Why do you say they are loyal?")
-if (
-    agent.run_response.response_audio is not None
-    and "data" in agent.run_response.response_audio
-):
-    write_audio_to_file(
-        audio=agent.run_response.response_audio["data"], filename="tmp/answer_2.wav"
-    )
->>>>>>> f425b7b0
+    write_audio_to_file(audio=agent.run_response.response_audio.content, filename="tmp/answer_2.wav")