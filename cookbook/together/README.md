<<<<<<< HEAD
## Coming Soon
=======
## Together

1. Install libraries

```shell
pip install -U together
```

2. Test Ollama Assistant

```shell
python cookbook/together/assistant.py
```

3. Test Structured output

```shell
python cookbook/together/pydantic_output.py
```

4. Test Tool Calls (experimental)

```shell
python cookbook/together/tool_call.py
```
>>>>>>> 463f4def
<|MERGE_RESOLUTION|>--- conflicted
+++ resolved
@@ -1,6 +1,3 @@
-<<<<<<< HEAD
-## Coming Soon
-=======
 ## Together
 
 1. Install libraries
@@ -9,7 +6,7 @@
 pip install -U together
 ```
 
-2. Test Ollama Assistant
+2. Test Together Assistant
 
 ```shell
 python cookbook/together/assistant.py
@@ -19,11 +16,4 @@
 
 ```shell
 python cookbook/together/pydantic_output.py
-```
-
-4. Test Tool Calls (experimental)
-
-```shell
-python cookbook/together/tool_call.py
-```
->>>>>>> 463f4def
+```