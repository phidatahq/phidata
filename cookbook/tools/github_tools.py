from agno.agent import Agent
from agno.tools.github import GithubTools

agent = Agent(
    instructions=[
        "Use your tools to answer questions about the repo: agno-agi/agno",
        "Do not create any issues or pull requests unless explicitly asked to do so",
    ],
    tools=[GithubTools()],
    show_tool_calls=True,
)
agent.print_response("List open pull requests", markdown=True)

# # Example usage: Get pull request details
# agent.print_response("Get details of #1239", markdown=True)
# # Example usage: Get pull request changes
# agent.print_response("Show changes for #1239", markdown=True)
# # Example usage: List open issues
# agent.print_response("What is the latest opened issue?", markdown=True)
# # Example usage: Create an issue
# agent.print_response("Explain the comments for the most recent issue", markdown=True)
# # Example usage: Create a Repo
<<<<<<< HEAD
# agent.print_response("Create a repo called phi-test and add description hello and set it to private", markdown=True)
# # Example usage: List Branches
# agent.print_response("List branches of phidatahq/phidata", markdown=True)
# # Example usage: Delete a repo
# agent.print_response("Delete the repo called owner/repo-name", markdown=True)
=======
# agent.print_response("Create a repo called agno-test and add description hello", markdown=True)
>>>>>>> 5876d004
<|MERGE_RESOLUTION|>--- conflicted
+++ resolved
@@ -20,12 +20,4 @@
 # # Example usage: Create an issue
 # agent.print_response("Explain the comments for the most recent issue", markdown=True)
 # # Example usage: Create a Repo
-<<<<<<< HEAD
-# agent.print_response("Create a repo called phi-test and add description hello and set it to private", markdown=True)
-# # Example usage: List Branches
-# agent.print_response("List branches of phidatahq/phidata", markdown=True)
-# # Example usage: Delete a repo
-# agent.print_response("Delete the repo called owner/repo-name", markdown=True)
-=======
-# agent.print_response("Create a repo called agno-test and add description hello", markdown=True)
->>>>>>> 5876d004
+# agent.print_response("Create a repo called agno-test and add description hello", markdown=True)