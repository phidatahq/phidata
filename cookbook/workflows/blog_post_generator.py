--- conflicted
+++ resolved
@@ -105,7 +105,7 @@
            - Find supporting data and statistics\
         """),
         response_model=SearchResults,
-        structured_outputs=True
+        structured_outputs=True,
     )
 
     # Content Scraper: Extracts and processes article content
@@ -138,11 +138,7 @@
            - Maintain readability\
         """),
         response_model=ScrapedArticle,
-<<<<<<< HEAD
-        structured_outputs=True
-=======
         structured_outputs=True,
->>>>>>> ab20177d
     )
 
     # Content Writer Agent: Crafts engaging blog posts from research
