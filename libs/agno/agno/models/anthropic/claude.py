import json
from dataclasses import dataclass, field
from os import getenv
from typing import Any, Dict, Iterator, List, Optional, Tuple, Union

from agno.media import Image
from agno.models.base import Metrics, Model
from agno.models.message import Message
from agno.models.response import ModelResponse, ModelResponseEvent
from agno.utils.log import logger

try:
    from anthropic import Anthropic as AnthropicClient
    from anthropic.lib.streaming._types import (
        ContentBlockStopEvent,
        MessageStopEvent,
        RawContentBlockDeltaEvent,
    )
    from anthropic.types import Message as AnthropicMessage
    from anthropic.types import TextBlock, TextDelta, ToolUseBlock, Usage
except (ModuleNotFoundError, ImportError):
    raise ImportError("`anthropic` not installed. Please install using `pip install anthropic`")


@dataclass
class MessageData:
    response_content: str = ""
    response_block: List[Union[TextBlock, ToolUseBlock]] = field(default_factory=list)
    response_block_content: Optional[Union[TextBlock, ToolUseBlock]] = None
    response_usage: Optional[Usage] = None
    tool_calls: List[Dict[str, Any]] = field(default_factory=list)
    tool_ids: List[str] = field(default_factory=list)


def format_image_for_message(image: Image) -> Optional[Dict[str, Any]]:
    """
    Add an image to a message by converting it to base64 encoded format.
    """
    import base64
    import imghdr

    type_mapping = {"jpeg": "image/jpeg", "png": "image/png", "gif": "image/gif", "webp": "image/webp"}

    try:
        # Case 1: Image is a URL
        if image.url is not None:
            content_bytes = image.image_url_content

        # Case 2: Image is a local file path
        elif image.filepath is not None:
            from pathlib import Path

            path = Path(image.filepath) if isinstance(image.filepath, str) else image.filepath
            if path.exists() and path.is_file():
                with open(image.filepath, "rb") as f:
                    content_bytes = f.read()
            else:
                logger.error(f"Image file not found: {image}")
                return None

        # Case 3: Image is a bytes object
        elif image.content is not None:
            content_bytes = image.content

        else:
            logger.error(f"Unsupported image type: {type(image)}")
            return None

        img_type = imghdr.what(None, h=content_bytes)  # type: ignore
        if not img_type:
            logger.error("Unable to determine image type")
            return None

        media_type = type_mapping.get(img_type)
        if not media_type:
            logger.error(f"Unsupported image type: {img_type}")
            return None

        return {
            "type": "image",
            "source": {
                "type": "base64",
                "media_type": media_type,
                "data": base64.b64encode(content_bytes).decode("utf-8"),  # type: ignore
            },
        }

    except Exception as e:
        logger.error(f"Error processing image: {e}")
        return None


def _format_messages(messages: List[Message]) -> Tuple[List[Dict[str, str]], str]:
    """
    Process the list of messages and separate them into API messages and system messages.

    Args:
        messages (List[Message]): The list of messages to process.

    Returns:
        Tuple[List[Dict[str, str]], str]: A tuple containing the list of API messages and the concatenated system messages.
    """
    chat_messages: List[Dict[str, str]] = []
    system_messages: List[str] = []

    for idx, message in enumerate(messages):
        content = message.content or ""
        if message.role == "system" or (message.role != "user" and idx in [0, 1]):
            if content is not None:
                system_messages.append(content)  # type: ignore
            continue
        elif message.role == "user":
            if isinstance(content, str):
                content = [{"type": "text", "text": content}]

            if message.images is not None:
                for image in message.images:
                    image_content = format_image_for_message(image)
                    if image_content:
                        content.append(image_content)

        # Handle tool calls from history
        elif message.role == "assistant" and isinstance(message.content, str) and message.tool_calls:
            if message.content:
                content = [TextBlock(text=message.content, type="text")]
            else:
                content = []
            for tool_call in message.tool_calls:
                content.append(
                    ToolUseBlock(
                        id=tool_call["id"],
                        input=json.loads(tool_call["function"]["arguments"]),
                        name=tool_call["function"]["name"],
                        type="tool_use",
                    )
                )

        chat_messages.append({"role": message.role, "content": content})  # type: ignore
    return chat_messages, " ".join(system_messages)


@dataclass
class Claude(Model):
    """
    A class representing Anthropic Claude model.

    For more information, see: https://docs.anthropic.com/en/api/messages
    """

    id: str = "claude-3-5-sonnet-20241022"
    name: str = "Claude"
    provider: str = "Anthropic"

    # Request parameters
    max_tokens: Optional[int] = 1024
    temperature: Optional[float] = None
    stop_sequences: Optional[List[str]] = None
    top_p: Optional[float] = None
    top_k: Optional[int] = None
    request_params: Optional[Dict[str, Any]] = None

    # Client parameters
    api_key: Optional[str] = None
    client_params: Optional[Dict[str, Any]] = None

    # Anthropic client
    client: Optional[AnthropicClient] = None

    def get_client(self) -> AnthropicClient:
        """
        Returns an instance of the Anthropic client.
        """
        if self.client:
            return self.client

        self.api_key = self.api_key or getenv("ANTHROPIC_API_KEY")
        if not self.api_key:
            logger.error("ANTHROPIC_API_KEY not set. Please set the ANTHROPIC_API_KEY environment variable.")

        _client_params: Dict[str, Any] = {}
        # Set client parameters if they are provided
        if self.api_key:
            _client_params["api_key"] = self.api_key
        if self.client_params:
            _client_params.update(self.client_params)

        self.client = AnthropicClient(**_client_params)
        return self.client

    @property
    def request_kwargs(self) -> Dict[str, Any]:
        """
        Generate keyword arguments for API requests.
        """
        _request_params: Dict[str, Any] = {}
        if self.max_tokens:
            _request_params["max_tokens"] = self.max_tokens
        if self.temperature:
            _request_params["temperature"] = self.temperature
        if self.stop_sequences:
            _request_params["stop_sequences"] = self.stop_sequences
        if self.top_p:
            _request_params["top_p"] = self.top_p
        if self.top_k:
            _request_params["top_k"] = self.top_k
        if self.request_params:
            _request_params.update(self.request_params)
        return _request_params

<<<<<<< HEAD
=======
    def format_messages(self, messages: List[Message]) -> Tuple[List[Dict[str, str]], str]:
        """
        Process the list of messages and separate them into API messages and system messages.

        Args:
            messages (List[Message]): The list of messages to process.

        Returns:
            Tuple[List[Dict[str, str]], str]: A tuple containing the list of API messages and the concatenated system messages.
        """
        chat_messages: List[Dict[str, str]] = []
        system_messages: List[str] = []

        for idx, message in enumerate(messages):
            content = message.content or ""
            if message.role == "system" or (message.role != "user" and idx in [0, 1]):
                if content is not None:
                    system_messages.append(content)  # type: ignore
                continue
            elif message.role == "user":
                if isinstance(content, str):
                    content = [{"type": "text", "text": content}]

                if message.images is not None:
                    for image in message.images:
                        image_content = format_image_for_message(image)
                        if image_content:
                            content.append(image_content)

            # Handle tool calls from history
            elif message.role == "assistant" and isinstance(message.content, str) and message.tool_calls:
                if message.content:
                    content = [TextBlock(text=message.content, type="text")]
                else:
                    content = []
                for tool_call in message.tool_calls:
                    content.append(
                        ToolUseBlock(
                            id=tool_call["id"],
                            input=json.loads(tool_call["function"]["arguments"])
                            if "arguments" in tool_call["function"]
                            else {},
                            name=tool_call["function"]["name"],
                            type="tool_use",
                        )
                    )

            chat_messages.append({"role": message.role, "content": content})  # type: ignore
        return chat_messages, " ".join(system_messages)

>>>>>>> 5a79f314
    def prepare_request_kwargs(self, system_message: str) -> Dict[str, Any]:
        """
        Prepare the request keyword arguments for the API call.

        Args:
            system_message (str): The concatenated system messages.

        Returns:
            Dict[str, Any]: The request keyword arguments.
        """
        request_kwargs = self.request_kwargs.copy()
        request_kwargs["system"] = system_message

        if self.tools:
            request_kwargs["tools"] = self.format_tools_for_model()
        return request_kwargs

    def format_tools_for_model(self) -> Optional[List[Dict[str, Any]]]:
        """
        Transforms function definitions into a format accepted by the Anthropic API.

        Returns:
            Optional[List[Dict[str, Any]]]: A list of tools formatted for the API, or None if no functions are defined.
        """
        if not self._functions:
            return None

        tools: List[Dict[str, Any]] = []
        for func_name, func_def in self._functions.items():
            parameters: Dict[str, Any] = func_def.parameters or {}
            properties: Dict[str, Any] = parameters.get("properties", {})
            required_params: List[str] = []

            for param_name, param_info in properties.items():
                param_type = param_info.get("type", "")
                param_type_list: List[str] = [param_type] if isinstance(param_type, str) else param_type or []

                if "null" not in param_type_list:
                    required_params.append(param_name)

            input_properties: Dict[str, Dict[str, Union[str, List[str]]]] = {
                param_name: {
                    "type": param_info.get("type", ""),
                    "description": param_info.get("description", ""),
                }
                for param_name, param_info in properties.items()
            }

            tool = {
                "name": func_name,
                "description": func_def.description or "",
                "input_schema": {
                    "type": parameters.get("type", "object"),
                    "properties": input_properties,
                    "required": required_params,
                },
            }
            tools.append(tool)
        return tools

    def invoke(self, messages: List[Message]) -> AnthropicMessage:
        """
        Send a request to the Anthropic API to generate a response.

        Args:
            messages (List[Message]): A list of messages to send to the model.

        Returns:
            AnthropicMessage: The response from the model.
        """
        chat_messages, system_message = _format_messages(messages)
        request_kwargs = self.prepare_request_kwargs(system_message)

        return self.get_client().messages.create(
            model=self.id,
            messages=chat_messages,  # type: ignore
            **request_kwargs,
        )

    def invoke_stream(self, messages: List[Message]) -> Any:
        """
        Stream a response from the Anthropic API.

        Args:
            messages (List[Message]): A list of messages to send to the model.

        Returns:
            Any: The streamed response from the model.
        """
        chat_messages, system_message = _format_messages(messages)
        request_kwargs = self.prepare_request_kwargs(system_message)

        return self.get_client().messages.stream(
            model=self.id,
            messages=chat_messages,  # type: ignore
            **request_kwargs,
        )

    def update_usage_metrics(
        self,
        assistant_message: Message,
        usage: Optional[Usage] = None,
        metrics: Metrics = Metrics(),
    ) -> None:
        """
        Update the usage metrics for the assistant message.

        Args:
            assistant_message (Message): The assistant message.
            usage (Optional[Usage]): The usage metrics returned by the model.
            metrics (Metrics): The metrics to update.
        """
        if usage:
            metrics.input_tokens = usage.input_tokens or 0
            metrics.output_tokens = usage.output_tokens or 0
            metrics.total_tokens = metrics.input_tokens + metrics.output_tokens

        self._update_model_metrics(metrics_for_run=metrics)
        self._update_assistant_message_metrics(assistant_message=assistant_message, metrics_for_run=metrics)

    def create_assistant_message(self, response: AnthropicMessage, metrics: Metrics) -> Tuple[Message, str, List[str]]:
        """
        Create an assistant message from the response.

        Args:
            response (AnthropicMessage): The response from the model.
            metrics (Metrics): The metrics for the response.

        Returns:
            Tuple[Message, str, List[str]]: A tuple containing the assistant message, the response content, and the tool ids.
        """
        message_data = MessageData()

        if response.content:
            message_data.response_block = response.content
            message_data.response_block_content = response.content[0]
            message_data.response_usage = response.usage

        # -*- Extract response content
        if message_data.response_block_content is not None:
            if isinstance(message_data.response_block_content, TextBlock):
                message_data.response_content = message_data.response_block_content.text
            elif isinstance(message_data.response_block_content, ToolUseBlock):
                tool_block_input = message_data.response_block_content.input
                if tool_block_input and isinstance(tool_block_input, dict):
                    message_data.response_content = tool_block_input.get("query", "")

        # -*- Extract tool calls from the response
        if response.stop_reason == "tool_use":
            for block in message_data.response_block:
                if isinstance(block, ToolUseBlock):
                    tool_use: ToolUseBlock = block
                    tool_name = tool_use.name
                    tool_input = tool_use.input
                    message_data.tool_ids.append(tool_use.id)

                    function_def = {"name": tool_name}
                    if tool_input:
                        function_def["arguments"] = json.dumps(tool_input)
                    message_data.tool_calls.append(
                        {
                            "id": tool_use.id,
                            "type": "function",
                            "function": function_def,
                        }
                    )

        # -*- Create assistant message
        assistant_message = Message(
            role=response.role or "assistant",
            content=message_data.response_content,
        )

        # -*- Update assistant message if tool calls are present
        if len(message_data.tool_calls) > 0:
            assistant_message.tool_calls = message_data.tool_calls

        # -*- Update usage metrics
        self.update_usage_metrics(assistant_message, message_data.response_usage, metrics)

        return assistant_message, message_data.response_content, message_data.tool_ids

    def format_function_call_results(
        self, function_call_results: List[Message], tool_ids: List[str], messages: List[Message]
    ) -> None:
        """
        Handle the results of function calls.

        Args:
            function_call_results (List[Message]): The results of the function calls.
            tool_ids (List[str]): The tool ids.
            messages (List[Message]): The list of conversation messages.
        """
        if len(function_call_results) > 0:
            fc_responses: List = []
            for _fc_message_index, _fc_message in enumerate(function_call_results):
                fc_responses.append(
                    {
                        "type": "tool_result",
                        "tool_use_id": tool_ids[_fc_message_index],
                        "content": _fc_message.content,
                    }
                )
            messages.append(Message(role="user", content=fc_responses))

    def handle_tool_calls(
        self,
        assistant_message: Message,
        messages: List[Message],
        model_response: ModelResponse,
        response_content: str,
        tool_ids: List[str],
    ) -> Optional[ModelResponse]:
        """
        Handle tool calls in the assistant message.

        Args:
            assistant_message (Message): The assistant message.
            messages (List[Message]): A list of messages.
            model_response [ModelResponse]: The model response.
            response_content (str): The response content.
            tool_ids (List[str]): The tool ids.

        Returns:
            Optional[ModelResponse]: The model response.
        """
        if assistant_message.tool_calls is not None and len(assistant_message.tool_calls) > 0:
            if model_response.tool_calls is None:
                model_response.tool_calls = []

            model_response.content = str(response_content)
            model_response.content += "\n\n"

            function_calls_to_run = self._get_function_calls_to_run(assistant_message, messages)
            function_call_results: List[Message] = []

            if self.show_tool_calls:
                if len(function_calls_to_run) == 1:
                    model_response.content += f" - Running: {function_calls_to_run[0].get_call_str()}\n\n"
                elif len(function_calls_to_run) > 1:
                    model_response.content += "Running:"
                    for _f in function_calls_to_run:
                        model_response.content += f"\n - {_f.get_call_str()}"
                    model_response.content += "\n\n"

            for function_call_response in self.run_function_calls(
                function_calls=function_calls_to_run,
                function_call_results=function_call_results,
            ):
                if (
                    function_call_response.event == ModelResponseEvent.tool_call_completed.value
                    and function_call_response.tool_calls is not None
                ):
                    model_response.tool_calls.extend(function_call_response.tool_calls)

            self.format_function_call_results(function_call_results, tool_ids, messages)

            return model_response
        return None

    def response(self, messages: List[Message]) -> ModelResponse:
        """
        Send a chat completion request to the Anthropic API.

        Args:
            messages (List[Message]): A list of messages to send to the model.

        Returns:
            ModelResponse: The response from the model.
        """
        logger.debug("---------- Claude Response Start ----------")
        self._log_messages(messages)
        model_response = ModelResponse()
        metrics_for_run = Metrics()

        metrics_for_run.start_response_timer()
        response: AnthropicMessage = self.invoke(messages=messages)
        metrics_for_run.stop_response_timer()

        # -*- Create assistant message
        assistant_message, response_content, tool_ids = self.create_assistant_message(
            response=response, metrics=metrics_for_run
        )

        # -*- Add assistant message to messages
        messages.append(assistant_message)

        # -*- Log response and metrics
        assistant_message.log()
        metrics_for_run.log()

        # -*- Handle tool calls
        if self.handle_tool_calls(assistant_message, messages, model_response, response_content, tool_ids):
            response_after_tool_calls = self.response(messages=messages)
            if response_after_tool_calls.content is not None:
                if model_response.content is None:
                    model_response.content = ""
                model_response.content += response_after_tool_calls.content
            return model_response

        # -*- Update model response
        if assistant_message.content is not None:
            model_response.content = assistant_message.get_content_string()

        logger.debug("---------- Claude Response End ----------")
        return model_response

    def handle_stream_tool_calls(
        self,
        assistant_message: Message,
        messages: List[Message],
        tool_ids: List[str],
    ) -> Iterator[ModelResponse]:
        """
        Parse and run function calls from the assistant message.

        Args:
            assistant_message (Message): The assistant message containing tool calls.
            messages (List[Message]): The list of conversation messages.
            tool_ids (List[str]): The list of tool IDs.

        Yields:
            Iterator[ModelResponse]: Yields model responses during function execution.
        """
        if assistant_message.tool_calls is not None and len(assistant_message.tool_calls) > 0:
            yield ModelResponse(content="\n\n")
            function_calls_to_run = self._get_function_calls_to_run(assistant_message, messages)
            function_call_results: List[Message] = []

            if self.show_tool_calls:
                if len(function_calls_to_run) == 1:
                    yield ModelResponse(content=f" - Running: {function_calls_to_run[0].get_call_str()}\n\n")
                elif len(function_calls_to_run) > 1:
                    yield ModelResponse(content="Running:")
                    for _f in function_calls_to_run:
                        yield ModelResponse(content=f"\n - {_f.get_call_str()}")
                    yield ModelResponse(content="\n\n")

            for intermediate_model_response in self.run_function_calls(
                function_calls=function_calls_to_run, function_call_results=function_call_results
            ):
                yield intermediate_model_response

            self.format_function_call_results(function_call_results, tool_ids, messages)

    def response_stream(self, messages: List[Message]) -> Iterator[ModelResponse]:
        logger.debug("---------- Claude Response Start ----------")
        self._log_messages(messages)
        message_data = MessageData()
        metrics = Metrics()

        # -*- Generate response
        metrics.start_response_timer()
        response = self.invoke_stream(messages=messages)
        with response as stream:
            for delta in stream:
                if isinstance(delta, RawContentBlockDeltaEvent):
                    if isinstance(delta.delta, TextDelta):
                        yield ModelResponse(content=delta.delta.text)
                        message_data.response_content += delta.delta.text
                        metrics.output_tokens += 1
                        if metrics.output_tokens == 1:
                            metrics.time_to_first_token = metrics.response_timer.elapsed

                if isinstance(delta, ContentBlockStopEvent):
                    if isinstance(delta.content_block, ToolUseBlock):
                        tool_use = delta.content_block
                        tool_name = tool_use.name
                        tool_input = tool_use.input
                        message_data.tool_ids.append(tool_use.id)

                        function_def = {"name": tool_name}
                        if tool_input:
                            function_def["arguments"] = json.dumps(tool_input)
                        message_data.tool_calls.append(
                            {
                                "id": tool_use.id,
                                "type": "function",
                                "function": function_def,
                            }
                        )
                    message_data.response_block.append(delta.content_block)

                if isinstance(delta, MessageStopEvent):
                    message_data.response_usage = delta.message.usage

        metrics.stop_response_timer()

        # -*- Create assistant message
        assistant_message = Message(
            role="assistant",
            content=message_data.response_content,
        )

        # -*- Update assistant message if tool calls are present
        if len(message_data.tool_calls) > 0:
            assistant_message.tool_calls = message_data.tool_calls

        # -*- Update usage metrics
        self.update_usage_metrics(assistant_message, message_data.response_usage, metrics)

        # -*- Add assistant message to messages
        messages.append(assistant_message)

        # -*- Log response and metrics
        assistant_message.log()
        metrics.log()

        if assistant_message.tool_calls is not None and len(assistant_message.tool_calls) > 0:
            yield from self.handle_stream_tool_calls(assistant_message, messages, message_data.tool_ids)
            yield from self.response_stream(messages=messages)
        logger.debug("---------- Claude Response End ----------")

    def get_tool_call_prompt(self) -> Optional[str]:
        if self._functions is not None and len(self._functions) > 0:
            tool_call_prompt = "Do not reflect on the quality of the returned search results in your response"
            return tool_call_prompt
        return None

    def get_system_message_for_model(self) -> Optional[str]:
        return self.get_tool_call_prompt()

    async def ainvoke(self, *args, **kwargs) -> Any:
        raise NotImplementedError(f"Async not supported on {self.name}.")

    async def ainvoke_stream(self, *args, **kwargs) -> Any:
        raise NotImplementedError(f"Async not supported on {self.name}.")

    async def aresponse(self, messages: List[Message]) -> ModelResponse:
        raise NotImplementedError(f"Async not supported on {self.name}.")

    async def aresponse_stream(self, messages: List[Message]) -> ModelResponse:
        raise NotImplementedError(f"Async not supported on {self.name}.")<|MERGE_RESOLUTION|>--- conflicted
+++ resolved
@@ -32,7 +32,7 @@
     tool_ids: List[str] = field(default_factory=list)
 
 
-def format_image_for_message(image: Image) -> Optional[Dict[str, Any]]:
+def _format_image_for_message(image: Image) -> Optional[Dict[str, Any]]:
     """
     Add an image to a message by converting it to base64 encoded format.
     """
@@ -115,7 +115,7 @@
 
             if message.images is not None:
                 for image in message.images:
-                    image_content = format_image_for_message(image)
+                    image_content = _format_image_for_message(image)
                     if image_content:
                         content.append(image_content)
 
@@ -129,7 +129,9 @@
                 content.append(
                     ToolUseBlock(
                         id=tool_call["id"],
-                        input=json.loads(tool_call["function"]["arguments"]),
+                        input=json.loads(tool_call["function"]["arguments"])
+                        if "arguments" in tool_call["function"]
+                        else {},
                         name=tool_call["function"]["name"],
                         type="tool_use",
                     )
@@ -207,59 +209,6 @@
             _request_params.update(self.request_params)
         return _request_params
 
-<<<<<<< HEAD
-=======
-    def format_messages(self, messages: List[Message]) -> Tuple[List[Dict[str, str]], str]:
-        """
-        Process the list of messages and separate them into API messages and system messages.
-
-        Args:
-            messages (List[Message]): The list of messages to process.
-
-        Returns:
-            Tuple[List[Dict[str, str]], str]: A tuple containing the list of API messages and the concatenated system messages.
-        """
-        chat_messages: List[Dict[str, str]] = []
-        system_messages: List[str] = []
-
-        for idx, message in enumerate(messages):
-            content = message.content or ""
-            if message.role == "system" or (message.role != "user" and idx in [0, 1]):
-                if content is not None:
-                    system_messages.append(content)  # type: ignore
-                continue
-            elif message.role == "user":
-                if isinstance(content, str):
-                    content = [{"type": "text", "text": content}]
-
-                if message.images is not None:
-                    for image in message.images:
-                        image_content = format_image_for_message(image)
-                        if image_content:
-                            content.append(image_content)
-
-            # Handle tool calls from history
-            elif message.role == "assistant" and isinstance(message.content, str) and message.tool_calls:
-                if message.content:
-                    content = [TextBlock(text=message.content, type="text")]
-                else:
-                    content = []
-                for tool_call in message.tool_calls:
-                    content.append(
-                        ToolUseBlock(
-                            id=tool_call["id"],
-                            input=json.loads(tool_call["function"]["arguments"])
-                            if "arguments" in tool_call["function"]
-                            else {},
-                            name=tool_call["function"]["name"],
-                            type="tool_use",
-                        )
-                    )
-
-            chat_messages.append({"role": message.role, "content": content})  # type: ignore
-        return chat_messages, " ".join(system_messages)
-
->>>>>>> 5a79f314
     def prepare_request_kwargs(self, system_message: str) -> Dict[str, Any]:
         """
         Prepare the request keyword arguments for the API call.
